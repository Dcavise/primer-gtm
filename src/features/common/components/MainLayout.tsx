--- conflicted
+++ resolved
@@ -36,28 +36,6 @@
             </div>
             <h1 className="text-lg font-medium">Atlantis Air</h1>
           </div>
-<<<<<<< HEAD
-      </header>
-      
-      <main className="flex-1 bg-white">
-        <Outlet />
-      </main>
-      
-      <footer className="bg-slate-50 dark:bg-slate-900 py-6 px-4 border-t border-slate-200 dark:border-slate-800">
-        <div className="container mx-auto max-w-6xl">
-          <div className="flex flex-col md:flex-row justify-between items-center gap-4">
-            <div className="flex items-center gap-2">
-              <img 
-                src="/lovable-uploads/532db431-7977-460c-a6f0-28a7513e5091.png" 
-                alt="Primer Logo" 
-                className="h-6 w-auto bg-white p-0.5 rounded"
-              />
-              <span className="text-slate-700 dark:text-slate-300 font-medium">Primer Property Explorer</span>
-            </div>
-            <div className="text-sm text-slate-500 dark:text-slate-400">
-              <p>© {new Date().getFullYear()} Primer Property Explorer. All rights reserved.</p>
-            </div>
-=======
         </div>
         
         {/* Navigation Dropdown */}
@@ -104,7 +82,6 @@
               </AvatarFallback>
             </Avatar>
             <span>George Byron</span>
->>>>>>> 02089c24
           </div>
         </div>
       </aside>
